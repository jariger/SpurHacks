# Backend API for CSV Data Processing with Geocoding

<<<<<<< HEAD
A Flask-based backend API with Google Maps integration.
=======
This backend service processes three CSV files containing parking and bylaw data for Waterloo, geocodes addresses to coordinates, and provides safety analysis for Google Maps integration.
>>>>>>> 2f9cc01b

## Setup Instructions

<<<<<<< HEAD
### 1. Install Dependencies

```bash
pip install -r requirements.txt
```

### 2. Google Maps API Setup

1. Go to the [Google Cloud Console](https://console.cloud.google.com/)
2. Create a new project or select an existing one
3. Enable the following APIs:
   - Maps JavaScript API
   - Geocoding API
   - Places API
   - Directions API
4. Create credentials (API Key)
5. Restrict the API key to your domain for security

### 3. Environment Variables

Create a `.env` file in the backend directory with:

```env
# Google Maps API Configuration
GOOGLE_MAPS_API_KEY=your_actual_api_key_here

# Flask Configuration
FLASK_DEBUG=True
PORT=5000
```

### 4. Run the Backend

```bash
python server.py
```

The server will start on `http://localhost:5000`
=======
### 1. Get Google Maps API Key

1. Go to [Google Cloud Console](https://console.cloud.google.com/)
2. Create a new project or select an existing one
3. Enable the following APIs:
   - Geocoding API
   - Maps JavaScript API
4. Create credentials (API Key)
5. Copy your API key

### 2. Environment Setup
>>>>>>> 2f9cc01b

1. Copy the environment template:
```bash
cp .env.example .env
```

<<<<<<< HEAD
### Maps Configuration
- `GET /api/maps/config` - Get Google Maps configuration and API key

### Geocoding
- `POST /api/maps/geocode` - Convert address to coordinates
  ```json
  {
    "address": "Times Square, New York, NY"
  }
  ```

### Places Search
- `POST /api/maps/places` - Search for places near a location
  ```json
  {
    "location": {"lat": 40.7589, "lng": -73.9851},
    "radius": 5000,
    "type": "restaurant"
  }
  ```

### Directions
- `POST /api/maps/directions` - Get directions between two points
  ```json
  {
    "origin": "Times Square, New York, NY",
    "destination": "Central Park, New York, NY",
    "mode": "driving"
  }
  ```

### Vector Map Data
- `GET /api/maps/vector-data` - Get vector styling configuration
=======
2. Add your Google Maps API key to the `.env` file:
```env
GOOGLE_MAPS_API_KEY=your_actual_api_key_here
```

### 3. Installation

1. Install Python dependencies:
```bash
pip install -r requirements.txt
```
>>>>>>> 2f9cc01b

2. Run the geocoding script to process all addresses:
```bash
python geocode_csv_data.py
```

<<<<<<< HEAD
- ✅ Google Maps API integration
- ✅ Geocoding and reverse geocoding
- ✅ Places search
- ✅ Directions and routing
- ✅ Vector map styling support
- ✅ CORS enabled for frontend integration
- ✅ Error handling and validation 
=======
3. Start the server:
```bash
python server.py
```

## Geocoding Process

The system automatically:
1. Extracts addresses from CSV files
2. Geocodes addresses using Google Maps API
3. Caches results to avoid re-geocoding
4. Adds coordinates to all records

### Geocoding Endpoints

#### GET /api/geocode/status
Check geocoding status and statistics.

**Response:**
```json
{
  "success": true,
  "geocoding_available": true,
  "test_successful": true,
  "stats": {
    "total_addresses": 150,
    "geocoded_addresses": 145,
    "cached_addresses": 145,
    "geocoding_available": true,
    "sample_addresses": ["University Ave", "King St", ...]
  }
}
```

#### POST /api/geocode/process
Process geocoding for all addresses.

**Request Body:**
```json
{
  "force_regeocode": false
}
```

#### POST /api/geocode/single
Geocode a single address.

**Request Body:**
```json
{
  "address": "123 University Ave",
  "city": "Waterloo, ON, Canada"
}
```

#### GET /api/data/with-coordinates
Get all data with coordinates added.

#### GET /api/markers/geocoded
Get markers with geocoded coordinates and safety analysis.

## Usage Workflow

1. **Setup API Key**: Configure your Google Maps API key
2. **Run Geocoding**: Execute `python geocode_csv_data.py`
3. **Start Server**: Run `python server.py`
4. **Use API**: Call endpoints to get data with coordinates
5. **Plot on Maps**: Use the coordinates with Google Maps API

## Cost Considerations

- Geocoding API: $5 per 1,000 requests
- The system caches results to minimize API calls
- Monitor usage in Google Cloud Console

## File Structure

1. `City_of_Waterloo_Bylaw_Parking_Infractions_-239008864429410164.csv` - Bylaw parking infractions
2. `Parking_On_Street_-3246370995636778304.csv` - Street parking data
3. `ParkingLots_3219243981443247613.csv` - Parking lots data

## Data Types

- **Bylaw Infractions**: Red markers with infraction details
- **Street Parking**: Blue markers with parking type information
- **Parking Lots**: Green markers with lot type information

## Error Handling

All endpoints return error responses in the format:
```json
{
  "success": false,
  "error": "Error message"
}
```

## Usage with Google Maps

The markers returned by the API are formatted for direct use with Google Maps API. Each marker includes:
- `position`: Latitude and longitude coordinates
- `title`: Location name
- `icon`: Color indicator for the data type
- `description`: Additional information about the point
- `data`: Complete record data for custom tooltips or info windows 
- `data`: Complete record data for custom tooltips or info windows 
>>>>>>> 2f9cc01b
<|MERGE_RESOLUTION|>--- conflicted
+++ resolved
@@ -1,53 +1,9 @@
 # Backend API for CSV Data Processing with Geocoding
 
-<<<<<<< HEAD
-A Flask-based backend API with Google Maps integration.
-=======
 This backend service processes three CSV files containing parking and bylaw data for Waterloo, geocodes addresses to coordinates, and provides safety analysis for Google Maps integration.
->>>>>>> 2f9cc01b
 
 ## Setup Instructions
 
-<<<<<<< HEAD
-### 1. Install Dependencies
-
-```bash
-pip install -r requirements.txt
-```
-
-### 2. Google Maps API Setup
-
-1. Go to the [Google Cloud Console](https://console.cloud.google.com/)
-2. Create a new project or select an existing one
-3. Enable the following APIs:
-   - Maps JavaScript API
-   - Geocoding API
-   - Places API
-   - Directions API
-4. Create credentials (API Key)
-5. Restrict the API key to your domain for security
-
-### 3. Environment Variables
-
-Create a `.env` file in the backend directory with:
-
-```env
-# Google Maps API Configuration
-GOOGLE_MAPS_API_KEY=your_actual_api_key_here
-
-# Flask Configuration
-FLASK_DEBUG=True
-PORT=5000
-```
-
-### 4. Run the Backend
-
-```bash
-python server.py
-```
-
-The server will start on `http://localhost:5000`
-=======
 ### 1. Get Google Maps API Key
 
 1. Go to [Google Cloud Console](https://console.cloud.google.com/)
@@ -59,48 +15,12 @@
 5. Copy your API key
 
 ### 2. Environment Setup
->>>>>>> 2f9cc01b
 
 1. Copy the environment template:
 ```bash
 cp .env.example .env
 ```
 
-<<<<<<< HEAD
-### Maps Configuration
-- `GET /api/maps/config` - Get Google Maps configuration and API key
-
-### Geocoding
-- `POST /api/maps/geocode` - Convert address to coordinates
-  ```json
-  {
-    "address": "Times Square, New York, NY"
-  }
-  ```
-
-### Places Search
-- `POST /api/maps/places` - Search for places near a location
-  ```json
-  {
-    "location": {"lat": 40.7589, "lng": -73.9851},
-    "radius": 5000,
-    "type": "restaurant"
-  }
-  ```
-
-### Directions
-- `POST /api/maps/directions` - Get directions between two points
-  ```json
-  {
-    "origin": "Times Square, New York, NY",
-    "destination": "Central Park, New York, NY",
-    "mode": "driving"
-  }
-  ```
-
-### Vector Map Data
-- `GET /api/maps/vector-data` - Get vector styling configuration
-=======
 2. Add your Google Maps API key to the `.env` file:
 ```env
 GOOGLE_MAPS_API_KEY=your_actual_api_key_here
@@ -112,22 +32,12 @@
 ```bash
 pip install -r requirements.txt
 ```
->>>>>>> 2f9cc01b
 
 2. Run the geocoding script to process all addresses:
 ```bash
 python geocode_csv_data.py
 ```
 
-<<<<<<< HEAD
-- ✅ Google Maps API integration
-- ✅ Geocoding and reverse geocoding
-- ✅ Places search
-- ✅ Directions and routing
-- ✅ Vector map styling support
-- ✅ CORS enabled for frontend integration
-- ✅ Error handling and validation 
-=======
 3. Start the server:
 ```bash
 python server.py
@@ -233,5 +143,4 @@
 - `icon`: Color indicator for the data type
 - `description`: Additional information about the point
 - `data`: Complete record data for custom tooltips or info windows 
-- `data`: Complete record data for custom tooltips or info windows 
->>>>>>> 2f9cc01b
+- `data`: Complete record data for custom tooltips or info windows 